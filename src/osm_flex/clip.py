--- conflicted
+++ resolved
@@ -189,11 +189,7 @@
     """
     osmpbf_clip_from = Path(osmpbf_clip_from)
     if not osmpbf_clip_from.suffix:
-<<<<<<< HEAD
-        osmpbf_clip_from = osmpbf_clip_from.with_suffix('.osm.pbf') 
-=======
         osmpbf_clip_from = osmpbf_clip_from.with_suffix('.osm.pbf')
->>>>>>> 81645eb3
     if not osmpbf_clip_from.is_file():
         raise ValueError(f"OSM file {osmpbf_clip_from} to clip from not found.")
 
